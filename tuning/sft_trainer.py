--- conflicted
+++ resolved
@@ -244,20 +244,6 @@
 
     # add special tokens only when a custom tokenizer is not passed
     special_tokens_dict = {}
-<<<<<<< HEAD
-    if tokenizer.pad_token is None:
-        logging.warning("PAD token set to default, missing in tokenizer")
-        special_tokens_dict["pad_token"] = configs.DEFAULT_PAD_TOKEN
-    if tokenizer.eos_token is None:
-        logging.warning("EOS token set to default, missing in tokenizer")
-        special_tokens_dict["eos_token"] = configs.DEFAULT_EOS_TOKEN
-    if tokenizer.bos_token is None:
-        logging.warning("BOS token set to default, missing in tokenizer")
-        special_tokens_dict["bos_token"] = configs.DEFAULT_BOS_TOKEN
-    if tokenizer.unk_token is None:
-        logging.warning("UNK token set to default, missing in tokenizer")
-        special_tokens_dict["unk_token"] = configs.DEFAULT_UNK_TOKEN
-=======
     if not model_args.tokenizer_name_or_path:
         # TODO: we need to change this, perhaps follow what open instruct does?
         if tokenizer.pad_token is None:
@@ -272,7 +258,6 @@
         if tokenizer.unk_token is None:
             logger.warning("UNK token set to default, missing in tokenizer")
             special_tokens_dict["unk_token"] = configs.DEFAULT_UNK_TOKEN
->>>>>>> cb846cad
 
     # TODO: lower priority but understand if resizing impacts inference quality and why its needed.
     # It makes sense if we manipulate tokenizer that we also save it and provide it to inference.
